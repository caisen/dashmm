// =============================================================================
//  Dynamic Adaptive System for Hierarchical Multipole Methods (DASHMM)
//
//  Copyright (c) 2015-2017, Trustees of Indiana University,
//  All rights reserved.
//
//  This software may be modified and distributed under the terms of the BSD
//  license. See the LICENSE file for details.
//
//  This software was created at the Indiana University Center for Research in
//  Extreme Scale Technologies (CREST).
// =============================================================================

#ifndef __DASHMM_HELMHOLTZ_EXPANSION_H__
#define __DASHMM_HELMHOLTZ_EXPANSION_H__

/// \file
/// \brief Declaration of Helmholtz (low-frequency)

#include <cassert>
#include <cmath>
#include <complex>
#include <map>
#include <memory>
#include <vector>
#include <iostream>

#include "dashmm/index.h"
#include "builtins/helmholtz_table.h"
#include "dashmm/point.h"
#include "dashmm/types.h"
#include "dashmm/viewset.h"

namespace dashmm {

/// Helmholtz kernel Spherical Harmonic expansion
///
/// This expansion is of the Helmholtz kernel about the center of the node
/// containing the represented sources.
///
/// this class is a template with parameters for the source and target types.
///
/// Source must define a double valued 'charge' member to be used with
/// Helmholtz. Target must define a std::complex<double> valued 'phi' member to
/// be used with Helmholtz.
template <typename Source, typename Target>
class Helmholtz {
public:
  using source_t = Source;
  using target_t = Target;
  using expansion_t = Helmholtz<Source, Target>;

<<<<<<< HEAD
  Helmholtz(ExpansionRole role, double scale = 1.0, Point center = Point{}) 
    : views_{ViewSet{role, center, scale}} {
      
=======
  Helmholtz(ExpansionRole role, double scale, Point center)
    : views_{ViewSet{role, center, scale}} {

>>>>>>> 30066993
    // View size for each spherical harmonic expansion
    int p = builtin_helmholtz_table_->p();
    int n_e = builtin_helmholtz_table_->n_e(scale);
    int n_p = builtin_helmholtz_table_->n_p(scale);

    if (role == kSourcePrimary) {
      size_t bytes = sizeof(dcomplex_t) * (p + 1) * (p + 2) / 2;
      char *data = new char[bytes]();
      views_.add_view(0, bytes, data);
    } else if (role == kTargetPrimary) {
      size_t bytes = sizeof(dcomplex_t) * (p + 1) * (p + 1);
      char *data = new char[bytes]();
      views_.add_view(0, bytes, data);
    } else if (role == kSourceIntermediate) {
      // On the source side, propagating waves along positive and negative
      // directions of a given axis are conjugate of each other. As a result,
      // only the one along the positive direction is saved.
      size_t bytes_p = sizeof(dcomplex_t) * n_p;
      size_t bytes_e = sizeof(dcomplex_t) * n_e;

      // On the source side, one have
      // (1) Prop(k, j) = conj(Prop(k, j + m_p(k) / 2)
      // (2) Evan(k, j) = conj(Evan(k, j + m_e(k) / 2)
      // Only half of the coefficients are saved for this reason.
      for (int i = 0; i < 3; ++i) {
        int j = 3 * i;

        // Propagating wave
        char *data1 = new char[bytes_p]();
        views_.add_view(j, bytes_p, data1);

        // Evanescent wave positive axis
        char *data2 = new char[bytes_e]();
        views_.add_view(j + 1, bytes_e, data2);

        // Evanescent wave negative axis
        char *data3 = new char[bytes_e]();
        views_.add_view(j + 2, bytes_e, data3);
      }
    } else if (role == kTargetIntermediate) {
      // On the target side, propgating wave loses symmetry, and one needs to
      // store Prop(k, j) for 1 <= j <= m_p(k). Evanescent wave still maintains
      // the symmetry, so only half of the Evan(k, j) are saved.
      size_t bytes_p = sizeof(dcomplex_t) * n_p * 2;
      size_t bytes_e = sizeof(dcomplex_t) * n_e;

      for (int i = 0; i < 28; ++i) {
        int j = 2 * i;

        // Propagating wave
        char *data1 = new char[bytes_p]();
        views_.add_view(j, bytes_p, data1);

        // Evanescent wave
        char *data2 = new char[bytes_e]();
        views_.add_view(j + 1, bytes_e, data2);
      }
    }
  }

  Helmholtz(const ViewSet &views) : views_{views} { }

  ~Helmholtz() {
    int count = views_.count();
    if (count) {
      for (int i = 0; i < count; ++i) {
        delete [] views_.view_data(i);
      }
    }
  }

  void release() {views_.clear();}

  bool valid(const ViewSet &view) const {
    // \p view is assumed to be a subset of \p views_ (no range checking
    // performed). The function returns true if and only if each entry in the
    // required subset is associated with some data.
    bool is_valid = true;
    int count = view.count();
    for (int i = 0; i < count; ++i) {
      int idx = view.view_index(i);
      if (views_.view_data(idx) == nullptr) {
        is_valid = false;
        break;
      }
    }
    return is_valid;
  }

  int view_count() const { return views_.count(); }

  ViewSet get_all_views() const {return views_;}

  ExpansionRole role() const {return views_.role();}

  Point center() const {return views_.center();}

  size_t view_size(int view) const {
    return views_.view_bytes(view) / sizeof(dcomplex_t);
  }

  dcomplex_t view_term(int view, size_t i) const {
    dcomplex_t *data = reinterpret_cast<dcomplex_t *>(views_.view_data(view));
    return data[i];
  }

  void S_to_M(Source *first, Source *last) const {
<<<<<<< HEAD
    double scale = views_.scale(); 
    Point center = views_.center(); 
=======
    /*
    double scale = views_.scale();
    expansion_t *retval{new expansion_t{kSourcePrimary, scale, center}};
>>>>>>> 30066993
    dcomplex_t *M = reinterpret_cast<dcomplex_t *>(views_.view_data(0));
    int p = builtin_helmholtz_table_->p();
    const double *sqf = builtin_helmholtz_table_->sqf();
    double omega = builtin_helmholtz_table_->omega();

    double *legendre = new double[(p + 1) * (p + 2) / 2];
    dcomplex_t *powers_ephi = new dcomplex_t[p + 1];
    double *bessel = new double[p + 1];

    for (auto i = first; i != last; ++i) {
      Point dist = point_sub(i->position, center);
      double q = i->charge;
      double proj = sqrt(dist.x() * dist.x() + dist.y() * dist.y());
      double r = dist.norm();

      // Compute cosine of the polar angle theta
      double ctheta = (r <= 1.0e-14 ? 1.0 : dist.z() / r);

      // Compute exp(-i * phi) for the azimuthal angle phi
      dcomplex_t ephi = (proj / r <= 1.0e-14 ? dcomplex_t{1.0, 0.0} :
                         dcomplex_t{dist.x() / proj, -dist.y() / proj});

      // Compute powers of exp(-i * phi)
      powers_ephi[0] = 1.0;
      for (int j = 1; j <= p; ++j) {
        powers_ephi[j] = powers_ephi[j - 1] * ephi;
      }

      // Compute scaled modified spherical bessel function
      bessel_jn_scaled(p, omega * r, scale, bessel);

      // Compute legendre polynomial
      legendre_Plm(p, ctheta, legendre);

      // Compute multipole expansion M_n^m
      for (int n = 0; n <= p; ++n) {
        for (int m = 0; m <= n; ++m) {
          int idx = midx(n, m);
          M[idx] += q * bessel[n] * sqf[idx] * legendre[idx] * powers_ephi[m];
        }
      }
    }

    delete [] legendre;
    delete [] powers_ephi;
<<<<<<< HEAD
    delete [] bessel; 
=======
    delete [] bessel;

    return std::unique_ptr<expansion_t>{retval};
    */
>>>>>>> 30066993
  }

  std::unique_ptr<expansion_t> S_to_L(Source *first, Source *last) const {
    double scale = views_.scale();
    Point center = views_.center();
    expansion_t *retval{new expansion_t{kTargetPrimary, scale, center}};
    dcomplex_t *L = reinterpret_cast<dcomplex_t *>(retval->views_.view_data(0));
    int p = builtin_helmholtz_table_->p();
    const double *sqf = builtin_helmholtz_table_->sqf();
    double omega = builtin_helmholtz_table_->omega();

    double *legendre = new double[(p + 1) * (p + 2) / 2];
    dcomplex_t *bessel = new dcomplex_t[p + 1];
    dcomplex_t *powers_ephi = new dcomplex_t[2 * p + 1];

    for (auto i = first; i != last; ++i) {
      Point dist = point_sub(i->position, center);
      double q = i->charge;
      double proj = sqrt(dist.x() * dist.x() + dist.y() * dist.y());
      double r = dist.norm();

      // Compute cosine of the polar angle theta
      double ctheta = (r <= 1.0e-14 ? 1.0 : dist.z() / r);

      // Compute exp(-i * phi) for the azimuthal angle phi
      dcomplex_t ephi = (proj / r <= 1.0e-14 ? dcomplex_t{0.0, 0.0} :
                         dcomplex_t{dist.x() / proj, -dist.y() / proj});

      // Compute powers of exp(-i * phi)
      powers_ephi[p] = 1.0;
      for (int j = 1; j <= p; ++j) {
        powers_ephi[p + j] = powers_ephi[p + j - 1] * ephi;
        powers_ephi[p - j] = conj(powers_ephi[p + j]);
      }

      // Compute scaled Hankel function
      bessel_hn_scaled(p, omega * r, scale, bessel);

      // Compute legendre polynomial
      legendre_Plm(p, ctheta, legendre);

      // Compute local expansion L_n^m
      int curr = 0;
      for (int n = 0; n <= p; ++n) {
        for (int m = -n; m <= n; ++m) {
          int idx = midx(n, fabs(m));
          L[curr++] += q * bessel[n] * sqf[idx] * legendre[idx] *
            powers_ephi[p + m];
        }
      }
    }

    delete [] legendre;
    delete [] bessel;
    delete [] powers_ephi;
    return std::unique_ptr<expansion_t>{retval};
  }

  std::unique_ptr<expansion_t> M_to_M(int from_child) const {
<<<<<<< HEAD
    double scale = views_.scale(); 
    expansion_t *retval{new expansion_t{kSourcePrimary}};  
    int p = builtin_helmholtz_table_->p(); 

    // Get precomputed Wigner d-matrix for rotation about the y-axis 
    const double *d1 = (from_child < 4 ? 
                        builtin_helmholtz_table_->dmat_plus(1.0 / sqrt(3.0)) : 
=======
    /*
    // The function is called on the expansion of the child box and \p s_size is
    // the child box's size.
    double h = s_size / 2;
    Point center = views_.center();
    double px = center.x() + (from_child % 2 == 0 ? h : -h);
    double py = center.y() + (from_child % 4 <= 1 ? h : -h);
    double pz = center.z() + (from_child < 4 ? h : -h);

    double scale = views_.scale();
    expansion_t *retval{new
        expansion_t{Point{px, py, pz}, scale * 2, kSourcePrimary}};
    int p = builtin_helmholtz_table_->p();

    // Get precomputed Wigner d-matrix for rotation about the y-axis
    const double *d1 = (from_child < 4 ?
                        builtin_helmholtz_table_->dmat_plus(1.0 / sqrt(3.0)) :
>>>>>>> 30066993
                        builtin_helmholtz_table_->dmat_plus(-1.0 / sqrt(3.0)));
    const double *d2 = (from_child < 4 ?
                        builtin_helmholtz_table_->dmat_minus(1.0 / sqrt(3.0)) :
                        builtin_helmholtz_table_->dmat_minus(-1.0 / sqrt(3.0)));

    // Get precomputed coefficients for shifting along z-axis
    const double *coeff = builtin_helmholtz_table_->m2m(scale);

    // Table of rotation angle about z-axis, as an integer of multiple of pi / 4
    const int tab_alpha[8] = {1, 3, 7, 5, 1, 3, 7, 5};

    // Get rotation angle
    double alpha = tab_alpha[from_child] * M_PI_4;

    // Get multipole expansion of the child box
    dcomplex_t *M = reinterpret_cast<dcomplex_t *>(views_.view_data(0));

    // Temporary space for rotating multipole expansion
    dcomplex_t *W1 =
      reinterpret_cast<dcomplex_t *>(retval->views_.view_data(0));
    dcomplex_t *W2 = new dcomplex_t[(p + 1) * (p + 2) / 2];

    rotate_sph_z(M, alpha, W1, false);
    rotate_sph_y(W1, d1, W2, false);

    for (int n = 0; n <= p; ++n) {
      for (int m = 0; m <= n; ++m) {
        dcomplex_t temp{0.0, 0.0};
        for (int np = m; np <= p; ++np) {
          temp += W2[midx(np, m)] * coeff[sidx(n, m, np, p)];
        }
        W1[midx(n, m)] = temp;
      }
    }

    rotate_sph_y(W1, d2, W2, false);
    rotate_sph_z(W2, -alpha, W1, false);

<<<<<<< HEAD
    delete [] W2; 
    std::cout << "mm\n"; 
    return std::unique_ptr<expansion_t>{retval};    
=======
    delete [] W2;
    return std::unique_ptr<expansion_t>{retval};
    */
    return std::unique_ptr<expansion_t>{nullptr};
>>>>>>> 30066993
  }

  std::unique_ptr<expansion_t> M_to_L(Index s_indx, Index t_index) const {
    return std::unique_ptr<expansion_t>{nullptr};
  }

  std::unique_ptr<expansion_t> L_to_L(int to_child) const {
    /*
    // The function is called on the parent box and \p t_size is its child's
    // size.
    Point center = views_.center();
    double h = t_size / 2;
    double cx = center.x() + (to_child % 2 == 0 ? -h : h);
    double cy = center.y() + (to_child % 4 <= 1 ? -h : h);
    double cz = center.z() + (to_child < 4 ? -h : h);

    expansion_t *retval{new expansion_t{Point{cx, cy, cz},
          scale / 2, kTargetPrimary}};
    */
    double scale = views_.scale();
    expansion_t *retval{new expansion_t{kTargetPrimary, 0.0,
          Point{0.0, 0.0, 0.0}}};

    // Table of rotation angle about z-axis, as an integer multiple of pi / 4
    const int tab_alpha[8] = {1, 3, 7, 5, 1, 3, 7, 5};

    // Get rotation angle
    double alpha = tab_alpha[to_child] * M_PI_4;

    int p = builtin_helmholtz_table_->p();

    // Get precomputed Wigner d-matrix for rotation about the y-axis
    const double *d1 = (to_child < 4 ?
                        builtin_helmholtz_table_->dmat_plus(1.0 / sqrt(3)) :
                        builtin_helmholtz_table_->dmat_plus(-1.0 / sqrt(3)));
    const double *d2 = (to_child < 4 ?
                        builtin_helmholtz_table_->dmat_minus(1.0 / sqrt(3)) :
                        builtin_helmholtz_table_->dmat_minus(-1.0 / sqrt(3)));

    // Get precomputed coefficients for shifting along z-axis
    const double *coeff = builtin_helmholtz_table_->l2l(scale);

    // Get local expansion of the parent box
    dcomplex_t *L = reinterpret_cast<dcomplex_t *>(views_.view_data(0));

    // Temporary space for rotating local expansion
    dcomplex_t *W1 =
      reinterpret_cast<dcomplex_t *>(retval->views_.view_data(0));
    dcomplex_t *W2 = new dcomplex_t[(p + 1) * (p + 1)];

    rotate_sph_z(L, alpha, W1, true);
    rotate_sph_y(W1, d1, W2, true);

    for (int n = 0; n <= p; ++n) {
      for (int m = -n; m <= n; ++m) {
        dcomplex_t temp{0.0, 0.0};
        for (int np = fabs(m); np <= p; ++np) {
          temp += W2[lidx(np, m)] * coeff[sidx(n, fabs(m), np, p)];
        }
        W1[lidx(n, m)] = temp;
      }
    }

    rotate_sph_y(W1, d2, W2, true);
    rotate_sph_z(W2, -alpha, W1, true);

    delete [] W2;
    return std::unique_ptr<expansion_t>{retval};
  }

  void M_to_T(Target *first, Target *last) const {
<<<<<<< HEAD
    double scale = views_.scale(); 
    int p = builtin_helmholtz_table_->p(); 
    double omega = builtin_helmholtz_table_->omega(); 
    double *legendre = new double[(p + 1) * (p + 2) / 2]; 
    dcomplex_t *bessel = new dcomplex_t[p + 1]; 
    dcomplex_t *powers_ephi = new dcomplex_t[p + 1]; 
    dcomplex_t *M = reinterpret_cast<dcomplex_t *>(views_.view_data(0)); 
=======
    int p = builtin_helmholtz_table_->p();
    double scale = views_.scale();
    double omega = builtin_helmholtz_table_->omega();
    double *legendre = new double[(p + 1) * (p + 2) / 2];
    dcomplex_t *bessel = new dcomplex_t[p + 1];
    dcomplex_t *powers_ephi = new dcomplex_t[p + 1];
    dcomplex_t *M = reinterpret_cast<dcomplex_t *>(views_.view_data(0));
>>>>>>> 30066993

    for (auto i = first; i != last; ++i) {
      Point dist = point_sub(i->position, views_.center());
      dcomplex_t potential{0.0, 0.0};
      double proj = sqrt(dist.x() * dist.x() + dist.y() * dist.y());
      double r = dist.norm();

      // Compute cosine of the polar angle theta
      double ctheta = (r <= 1.0e-14 ? 1.0 : dist.z() / r);

      // Compute exp(i * phi) for the azimuthal angle phi
      dcomplex_t ephi = (proj / r <= 1.0e-14? dcomplex_t{1.0, 0.0} :
                         dcomplex_t{dist.x() / proj, dist.y() / proj});

      // Compute powers of exp(i * phi)
      powers_ephi[0] = 1.0;
      for (int j = 1; j <= p; ++j) {
        powers_ephi[j] = powers_ephi[j - 1] * ephi;
      }

      // Compute scaled hankel function
      bessel_hn_scaled(p, omega * r, scale, bessel);

      // Compute legendre polynomial
      legendre_Plm(p, ctheta, legendre);

      // Evaluate M_n^0
      for (int n = 0; n <= p; ++n) {
        potential += M[midx(n, 0)] * legendre[midx(n, 0)] * bessel[n];
      }

      // Evaluate M_n^m
      for (int n = 1; n <= p; ++n) {
        for (int m = 1; m <= n; ++m) {
          potential += 2.0 * real(M[midx(n, m)] * powers_ephi[m]) *
            bessel[n] * legendre[midx(n, m)];
        }
      }

      i->phi += potential;
    }

    delete [] legendre;
    delete [] powers_ephi;
    delete [] bessel;
  }

  void L_to_T(Target *first, Target *last) const {
    int p = builtin_helmholtz_table_->p();
    double scale = views_.scale();
    double omega = builtin_helmholtz_table_->omega();
    double *legendre = new double[(p + 1) * (p + 2) / 2];
    double *bessel = new double[p + 1];
    dcomplex_t *powers_ephi = new dcomplex_t[2 * p + 1];
    dcomplex_t *L = reinterpret_cast<dcomplex_t *>(views_.view_data(0));

    for (auto i = first; i != last; ++i) {
      Point dist = point_sub(i->position, views_.center());
      dcomplex_t potential{0.0, 0.0};
      double proj = sqrt(dist.x() * dist.x() + dist.y() * dist.y());
      double r = dist.norm();

      // Compute cosine of the polar angle theta
      double ctheta = (r <= 1.0e-14 ? 1.0 : dist.z() / r);

      // Compute exp(i * phi) for the azimuthal angle phi
      dcomplex_t ephi = (proj / r <= 1e-14? dcomplex_t{1.0, 0.0} :
                         dcomplex_t{dist.x() / proj, dist.y() / proj});

      // Compute powers of exp(i * phi)
      powers_ephi[p] = 1.0;
      for (int j = 1; j <= p; ++j) {
        powers_ephi[p + j] = powers_ephi[p + j - 1] * ephi;
        powers_ephi[p - j] = conj(powers_ephi[p + j]);
      }

      // Compute scaled spherical Bessel function
      bessel_jn_scaled(p, omega * r, scale, bessel);

      // Compute legendre polynomial
      legendre_Plm(p, ctheta, legendre);

      // Evaluate L_n^m
      int curr = 0;
      for (int n = 0; n <= p; ++n) {
        for (int m = -n; m <= n; ++m) {
          potential += L[curr++] * powers_ephi[p + m] * bessel[n] *
            legendre[midx(n, fabs(m))];
        }
      }

      i->phi += potential;
    }
    delete [] powers_ephi;
    delete [] bessel;
    delete [] legendre;
  }


  void S_to_T(Source *s_first, Source *s_last,
              Target *t_first, Target *t_last) const {
    double omega = builtin_helmholtz_table_->omega();
    for (auto i = t_first; i != t_last; ++i) {
      dcomplex_t potential{0.0, 0.0};
      for (auto j = s_first; j != s_last; ++j) {
        Point s2t = point_sub(i->position, j->position);
        double dist = omega * s2t.norm();
        if (dist > 0) {
          dcomplex_t term{0.0, dist};
          potential += j->charge * exp(term) / term;
        }
      }
      i->phi += potential;
    }
  }

  std::unique_ptr<expansion_t> M_to_I() const {
    double scale = views_.scale();
    expansion_t *retval{new expansion_t{kSourceIntermediate,
          scale, views_.center(),
          }};
    dcomplex_t *M = reinterpret_cast<dcomplex_t *>(views_.view_data(0));

    // Addresses of the views, in the order of x-, y-, and z-directions
    dcomplex_t *Prop[3] = {
      reinterpret_cast<dcomplex_t *>(retval->views_.view_data(0)),
      reinterpret_cast<dcomplex_t *>(retval->views_.view_data(3)),
      reinterpret_cast<dcomplex_t *>(retval->views_.view_data(6))};
    dcomplex_t *EvanP[3] = {
      reinterpret_cast<dcomplex_t *>(retval->views_.view_data(1)),
      reinterpret_cast<dcomplex_t *>(retval->views_.view_data(4)),
      reinterpret_cast<dcomplex_t *>(retval->views_.view_data(7))};
    dcomplex_t *EvanM[3] = {
      reinterpret_cast<dcomplex_t *>(retval->views_.view_data(2)),
      reinterpret_cast<dcomplex_t *>(retval->views_.view_data(4)),
      reinterpret_cast<dcomplex_t *>(retval->views_.view_data(8))};

    int p = builtin_helmholtz_table_->p();
    double wd = builtin_helmholtz_table_->omega() *
      builtin_helmholtz_table_->size(scale);

    // Get precomputed Wigner d-matrix
    const double *d1 = builtin_helmholtz_table_->dmat_plus(0.0);
    const double *d2 = builtin_helmholtz_table_->dmat_minus(0.0);

    // Allocate temporary space to handle x-/y-direction expansion
    dcomplex_t *W1 = new dcomplex_t[(p + 1) * (p + 2) / 2];
    dcomplex_t *W2 = new dcomplex_t[(p + 1) * (p + 2) / 2];

    // Setup y-direction
    rotate_sph_z(M, -M_PI / 2, W1, false);
    rotate_sph_y(W1, d2, W2, false);

    // Setup x-direction
    rotate_sph_y(M, d1, W1, false);

    // Addresses of the spherical harmonic expansions
    const dcomplex_t *SH[3] = {W1, W2, M};

    // Get quadratures
    int s_e = builtin_helmholtz_table_->s_e();
    const double *x_e = builtin_helmholtz_table_->x_e();
    const int *f_e = builtin_helmholtz_table_->f_e();
    const int *m_e = builtin_helmholtz_table_->m_e(scale);
    const int *smf_e = builtin_helmholtz_table_->smf_e(scale);
    const dcomplex_t *ealphaj_e = builtin_helmholtz_table_->ealphaj_e(scale);

    int s_p = builtin_helmholtz_table_->s_p();
    const double *x_p = builtin_helmholtz_table_->x_p();
    const int *f_p = builtin_helmholtz_table_->f_p();
    const int *m_p = builtin_helmholtz_table_->m_p(scale);
    const int *smf_p = builtin_helmholtz_table_->smf_p(scale);
    const dcomplex_t *ealphaj_p = builtin_helmholtz_table_->ealphaj_p(scale);

    double *legendre_e = new double[(p + 1) * (p + 2) / 2];
    dcomplex_t *legendre_p = new dcomplex_t[(p + 1) * (p + 2) / 2];

    for (int dir = 0; dir <= 2; ++dir) {
      int offset = 0;

      // Compute propogating wave
      for (int k = 0; k < s_p; ++k) {
        legendre_Plm_prop_scaled(p, cos(x_p[k]), scale, legendre_p);

        dcomplex_t z0{0.0, 0.0};
        dcomplex_t *zp = new dcomplex_t[f_p[k] + 1](); // zp[0] not used
        dcomplex_t *zm = new dcomplex_t[f_p[k] + 1](); // zm[0] not used

        for (int n = 0; n <= p; ++n) {
          z0 += SH[dir][midx(n, 0)] * legendre_p[midx(n, 0)];
        }

        for (int m = 1; m <= f_p[k]; ++m) {
          for (int n = m; n <= p; ++n) {
            zp[m] += SH[dir][midx(n, m)] * legendre_p[midx(n, m)];
            zm[m] += conj(SH[dir][midx(n, m)]) * legendre_p[midx(n, m)];
          }
        }

        // Compute Prop(k, j) for 1 <= j <= m_p[k] / 2
        for (int j = 1; j <= m_p[k] / 2; ++j) {
          dcomplex_t temp = z0;
          for (int m = 1; m <= f_p[k]; ++m) {
            int idx = smf_p[k] + (j - 1) * f_p[k] + m - 1;
            temp += ealphaj_p[idx] * zp[m] + conj(ealphaj_p[idx]) * zm[m];
          }
          Prop[dir][offset++] = temp;
        }
        delete [] zp;
        delete [] zm;
      }

      // Compute evanescent wave
      offset = 0;
      for (int k = 0; k < s_e; ++k) {
        legendre_Plm_evan_scaled(p, x_e[k] / wd, scale, legendre_e);

        // Handle M_n^m where n is even
        dcomplex_t *z1 = new dcomplex_t[f_e[k] + 1]();
        // Handle M_n^m where n is odd
        dcomplex_t *z2 = new dcomplex_t[f_e[k] + 1]();

        for (int m = 0; m <= f_e[k]; m += 2) {
          for (int n = m; n <= p; n += 2) {
            z1[m] += SH[dir][midx(n, m)] * legendre_e[midx(n, m)];
          }

          for (int n = m + 1; n <= p; n += 2) {
            z2[m] += SH[dir][midx(n, m)] * legendre_e[midx(n, m)];
          }
        }

        for (int m = 1; m <= f_e[k]; m += 2) {
          for (int n = m; n <= p; n += 2) {
            z2[m] += SH[dir][midx(n, m)] * legendre_e[midx(n, m)];
          }
          for (int n = m + 1; n <= p; n += 2) {
            z1[m] += SH[dir][midx(n, m)] * legendre_e[midx(n, m)];
          }
        }

        // Compute Evan(k, j) for 1 <= j <= m_e[k] / 2
        for (int j = 1; j <= m_e[k] / 2; ++j) {
          dcomplex_t up{z1[0] + z2[0]};
          dcomplex_t dn{z1[0] - z2[0]};
          dcomplex_t power_I{0.0, 1.0};
          for (int  m = 1; m <= f_e[k]; ++m) {
            int idx = smf_e[k] + (j - 1) * f_e[k] + m - 1;
            up += 2 * real(ealphaj_e[idx] * (z1[m] + z2[m])) * power_I;
            dn += 2 * real(ealphaj_e[idx] * (z1[m] - z2[m])) * power_I;
            power_I *= dcomplex_t{0.0, 1.0};
          }
          EvanP[dir][offset] = up;
          EvanM[dir][offset] = dn;
          offset++;
        }

        delete [] z1;
        delete [] z2;
      }
    }

    delete [] W1;
    delete [] W2;
    delete [] legendre_p;
    delete [] legendre_e;
    return std::unique_ptr<expansion_t>(retval);
  }

  std::unique_ptr<expansion_t> I_to_I(Index s_index, Index t_index) const {
    // t_index is the index of the parent node on the target side

    // Compute index offsets between the current source node and the 1st child
    // of the parent node
    int dx = s_index.x() - t_index.x() * 2;
    int dy = s_index.y() - t_index.y() * 2;
    int dz = s_index.z() - t_index.z() * 2;

    // Compute center of the parent node
    //Point center = views_.center();
    //double px = center.x() + (dx + 0.5) * s_size;
    //double py = center.y() + (dy + 0.5) * s_size;
    //double pz = center.z() + (dz + 0.5) * s_size;

    // Exponential expansions on the source side
    double scale = views_.scale();

    // Addresses of the views on the source side
    dcomplex_t *Prop_x =
      reinterpret_cast<dcomplex_t *>(views_.view_data(0));
    dcomplex_t *Evan_px =
      reinterpret_cast<dcomplex_t *>(views_.view_data(1));
    dcomplex_t *Evan_mx =
      reinterpret_cast<dcomplex_t *>(views_.view_data(2));
    dcomplex_t *Prop_y =
      reinterpret_cast<dcomplex_t *>(views_.view_data(3));
    dcomplex_t *Evan_py =
      reinterpret_cast<dcomplex_t *>(views_.view_data(4));
    dcomplex_t *Evan_my =
      reinterpret_cast<dcomplex_t *>(views_.view_data(5));
    dcomplex_t *Prop_z =
      reinterpret_cast<dcomplex_t *>(views_.view_data(6));
    dcomplex_t *Evan_pz =
      reinterpret_cast<dcomplex_t *>(views_.view_data(7));
    dcomplex_t *Evan_mz =
      reinterpret_cast<dcomplex_t *>(views_.view_data(8));

    ViewSet views{kTargetIntermediate, Point{0.0, 0.0, 0.0}, 0.0};

    // Each S will generate from 1 to 3 views (evan + prop) on the target
    // side. For propagating wave, the terms are doubled as conjugacy is lost
    // after shifting
    int n_e = builtin_helmholtz_table_->n_e(scale);
    int n_p = builtin_helmholtz_table_->n_p(scale) * 2;
    size_t bytes_e = n_e * sizeof(dcomplex_t);
    size_t bytes_p = n_p * sizeof(dcomplex_t);

    dcomplex_t *T1 = new dcomplex_t[n_p]();
    dcomplex_t *T2 = new dcomplex_t[n_e]();
    dcomplex_t *T3 = new dcomplex_t[n_p]();
    dcomplex_t *T4 = new dcomplex_t[n_e]();
    dcomplex_t *T5 = new dcomplex_t[n_p]();
    dcomplex_t *T6 = new dcomplex_t[n_e]();
    char *C1 = reinterpret_cast<char *>(T1);
    char *C2 = reinterpret_cast<char *>(T2);
    char *C3 = reinterpret_cast<char *>(T3);
    char *C4 = reinterpret_cast<char *>(T4);
    char *C5 = reinterpret_cast<char *>(T5);
    char *C6 = reinterpret_cast<char *>(T6);
    dcomplex_t *T[6] = {T1, T2, T3, T4, T5, T6};
    char *C[6] = {C1, C2, C3, C4, C5, C6};
    bool used[3] = {false, false, false};

    for (int i = 0; i < 3; ++i) {
      int j = 2 * i;
      int tag = merge_and_shift_table[dx + 2][dy + 2][dz + 2][i];

      if (tag == -1) {
        break;
      }

      if (tag <= 1) {
        e2e_p(T[j], Prop_z, dx, dy, 0, scale, true, false);
        e2e_e(T[j + 1], Evan_mz, dx, dy, 0, scale);
      } else if (tag <= 5) {
        e2e_p(T[j], Prop_y, dx, dy, 0, scale, true, false);
        e2e_e(T[j + 1], Evan_my, dz, dx, 0, scale);
      } else if (tag <= 13) {
        e2e_p(T[j], Prop_x, -dz, dy, 0, scale, true, false);
        e2e_e(T[j + 1], Evan_mx, -dz, dy, 0, scale);
      } else if (tag <= 15) {
        e2e_p(T[j], Prop_z, -dx, -dy, 0, scale, false, false);
        e2e_e(T[j + 1], Evan_pz, -dx, -dy, 0, scale);
      } else if (tag <= 19) {
        e2e_p(T[j], Prop_y, -dz, -dx, 0, scale, false, false);
        e2e_e(T[j + 1], Evan_py, -dz, -dx, 0, scale);
      } else {
        e2e_p(T[j], Prop_x, dz, -dy, 0, scale, false, false);
        e2e_e(T[j + 1], Evan_px, dz, -dy, 0, scale);
      }

      views.add_view(2 * tag, bytes_p, C[j]);
      views.add_view(2 * tag + 1, bytes_e, C[j + 1]);
      used[i] = true;
    }

    if (used[1] == false) {
      delete [] T3;
      delete [] T4;
    }

    if (used[2] == false) {
      delete [] T5;
      delete [] T6;
    }

    expansion_t *retval = new expansion_t{views};
    return std::unique_ptr<expansion_t>{retval};
  }

  std::unique_ptr<expansion_t> I_to_L(Index t_index) const {
    /*
    // t_index and t_size are the index_and size of the child
    // Compute child's center
    double h = t_size / 2;
    Point center = views_.center();
    double cx = center.x() + (t_index.x() % 2 == 0 ? -h : h);
    double cy = center.y() + (t_index.y() % 2 == 0 ? -h : h);
    double cz = center.z() + (t_index.z() % 2 == 0 ? -h : h);
    int to_child = 4 * (t_index.z() % 2) + 2 * (t_index.y() % 2) +
      (t_index.x() % 2);

    double scale = views_.scale() / 2;
    expansion_t *retval{new expansion_t{Point{cx, cy, cz},
                                        scale, kTargetPrimary}};
    dcomplex_t *Evan[28]{nullptr};
    dcomplex_t *Prop[28]{nullptr};
    for (int i = 0; i < 28; ++i) {
      Prop[i] = reinterpret_cast<dcomplex_t *>(views_.view_data(2 * i));
      Evan[i] = reinterpret_cast<dcomplex_t *>(views_.view_data(2 * i + 1));
    }
    dcomplex_t *L =
      reinterpret_cast<dcomplex_t *>(retval->views_.view_data(0));

    int n_e = builtin_helmholtz_table_->n_e(scale);
    int n_p = builtin_helmholtz_table_->n_p(scale) * 2;
    dcomplex_t *S = new dcomplex_t[(n_e + n_p) * 6]();
    dcomplex_t *sProp_mz = S;
    dcomplex_t *sProp_pz = sProp_mz + n_p;
    dcomplex_t *sProp_my = sProp_pz + n_p;
    dcomplex_t *sProp_py = sProp_my + n_p;
    dcomplex_t *sProp_mx = sProp_py + n_p;
    dcomplex_t *sProp_px = sProp_mx + n_p;
    dcomplex_t *sEvan_mz = sProp_px + n_p;
    dcomplex_t *sEvan_pz = sEvan_mz + n_e;
    dcomplex_t *sEvan_my = sEvan_pz + n_e;
    dcomplex_t *sEvan_py = sEvan_my + n_e;
    dcomplex_t *sEvan_mx = sEvan_py + n_e;
    dcomplex_t *sEvan_px = sEvan_mx + n_e;

    switch (to_child) {
    case 0:
      e2e_e(sEvan_mz, Evan[uall], 0, 0, 3, scale);
      e2e_e(sEvan_mz, Evan[u1234], 0, 0, 2, scale);
      e2e_e(sEvan_pz, Evan[dall], 0, 0, 2, scale);

      e2e_e(sEvan_my, Evan[nall], 0, 0, 3, scale);
      e2e_e(sEvan_my, Evan[n1256], 0, 0, 2, scale);
      e2e_e(sEvan_my, Evan[n12], 0, 0, 2, scale);
      e2e_e(sEvan_py, Evan[sall], 0, 0, 2, scale);

      e2e_e(sEvan_mx, Evan[eall], 0, 0, 3, scale);
      e2e_e(sEvan_mx, Evan[e1357], 0, 0, 2, scale);
      e2e_e(sEvan_mx, Evan[e13], 0, 0, 2, scale);
      e2e_e(sEvan_mx, Evan[e1], 0, 0, 2, scale);
      e2e_e(sEvan_px, Evan[wall], 0, 0, 2, scale);

      e2e_p(sProp_mz, Prop[uall], 0, 0, 3, scale, false, true);
      e2e_p(sProp_mz, Prop[u1234], 0, 0, 2, scale, false, true);
      e2e_p(sProp_pz, Prop[dall], 0, 0, 2, scale, false, true);

      e2e_p(sProp_my, Prop[nall], 0, 0, 3, scale, false, true);
      e2e_p(sProp_my, Prop[n1256], 0, 0, 2, scale, false, true);
      e2e_p(sProp_my, Prop[n12], 0, 0, 2, scale, false, true);
      e2e_p(sProp_py, Prop[sall], 0, 0, 2, scale, false, true);

      e2e_p(sProp_mx, Prop[eall], 0, 0, 3, scale, false, true);
      e2e_p(sProp_mx, Prop[e1357], 0, 0, 2, scale, false, true);
      e2e_p(sProp_mx, Prop[e13], 0, 0, 2, scale, false, true);
      e2e_p(sProp_mx, Prop[e1], 0, 0, 2, scale, false, true);
      e2e_p(sProp_px, Prop[wall], 0, 0, 2, scale, false, true);
      break;
    case 1:
      e2e_e(sEvan_mz, Evan[uall], -1, 0, 3, scale);
      e2e_e(sEvan_mz, Evan[u1234], -1, 0, 2, scale);
      e2e_e(sEvan_pz, Evan[dall], 1, 0, 2, scale);

      e2e_e(sEvan_my, Evan[nall], 0, -1, 3, scale);
      e2e_e(sEvan_my, Evan[n1256], 0, -1, 2, scale);
      e2e_e(sEvan_my, Evan[n12], 0, -1, 2, scale);
      e2e_e(sEvan_py, Evan[sall], 0, 1, 2, scale);

      e2e_e(sEvan_mx, Evan[eall], 0, 0, 2, scale);
      e2e_e(sEvan_px, Evan[wall], 0, 0, 3, scale);
      e2e_e(sEvan_px, Evan[w2468], 0, 0, 2, scale);
      e2e_e(sEvan_px, Evan[w24], 0, 0, 2, scale);
      e2e_e(sEvan_px, Evan[w2], 0, 0, 2, scale);

      e2e_p(sProp_mz, Prop[uall], -1, 0, 3, scale, false, true);
      e2e_p(sProp_mz, Prop[u1234], -1, 0, 2, scale, false, true);
      e2e_p(sProp_pz, Prop[dall], 1, 0, 2, scale, false, true);

      e2e_p(sProp_my, Prop[nall], 0, -1, 3, scale, false, true);
      e2e_p(sProp_my, Prop[n1256], 0, -1, 2, scale, false, true);
      e2e_p(sProp_my, Prop[n12], 0, -1, 2, scale, false, true);
      e2e_p(sProp_py, Prop[sall], 0, 1, 2, scale, false, true);

      e2e_p(sProp_mx, Prop[eall], 0, 0, 2, scale, false, true);
      e2e_p(sProp_px, Prop[wall], 0, 0, 3, scale, false, true);
      e2e_p(sProp_px, Prop[w2468], 0, 0, 2, scale, false, true);
      e2e_p(sProp_px, Prop[w24], 0, 0, 2, scale, false, true);
      e2e_p(sProp_px, Prop[w2], 0, 0, 2, scale, false, true);
      break;
    case 2:
      e2e_e(sEvan_mz, Evan[uall], 0, -1, 3, scale);
      e2e_e(sEvan_mz, Evan[u1234], 0, -1, 2, scale);
      e2e_e(sEvan_pz, Evan[dall], 0, 1, 2, scale);

      e2e_e(sEvan_my, Evan[nall], 0, 0, 2, scale);
      e2e_e(sEvan_py, Evan[sall], 0, 0, 3, scale);
      e2e_e(sEvan_py, Evan[s3478], 0, 0, 2, scale);
      e2e_e(sEvan_py, Evan[s34], 0, 0, 2, scale);

      e2e_e(sEvan_mx, Evan[eall], 0, -1, 3, scale);
      e2e_e(sEvan_mx, Evan[e1357], 0, -1, 2, scale);
      e2e_e(sEvan_mx, Evan[e13], 0, -1, 2, scale);
      e2e_e(sEvan_mx, Evan[e3], 0, -1, 2, scale);
      e2e_e(sEvan_px, Evan[wall], 0, 1, 2, scale);

      e2e_p(sProp_mz, Prop[uall], 0, -1, 3, scale, false, true);
      e2e_p(sProp_mz, Prop[u1234], 0, -1, 2, scale, false, true);
      e2e_p(sProp_pz, Prop[dall], 0, 1, 2, scale, false, true);

      e2e_p(sProp_my, Prop[nall], 0, 0, 2, scale, false, true);
      e2e_p(sProp_py, Prop[sall], 0, 0, 3, scale, false, true);
      e2e_p(sProp_py, Prop[s3478], 0, 0, 2, scale, false, true);
      e2e_p(sProp_py, Prop[s34], 0, 0, 2, scale, false, true);

      e2e_p(sProp_mx, Prop[eall], 0, -1, 3, scale, false, true);
      e2e_p(sProp_mx, Prop[e1357], 0, -1, 2, scale, false, true);
      e2e_p(sProp_mx, Prop[e13], 0, -1, 2, scale, false, true);
      e2e_p(sProp_mx, Prop[e3], 0, -1, 2, scale, false, true);
      e2e_p(sProp_px, Prop[wall], 0, 1, 2, scale, false, true);
      break;
    case 3:
      e2e_e(sEvan_mz, Evan[uall], -1, -1, 3, scale);
      e2e_e(sEvan_mz, Evan[u1234], -1, -1, 2, scale);
      e2e_e(sEvan_pz, Evan[dall], 1, 1, 2, scale);

      e2e_e(sEvan_my, Evan[nall], 0, -1, 2, scale);
      e2e_e(sEvan_py, Evan[sall], 0, 1, 3, scale);
      e2e_e(sEvan_py, Evan[s3478], 0, 1, 2, scale);
      e2e_e(sEvan_py, Evan[s34], 0, 1, 2, scale);

      e2e_e(sEvan_mx, Evan[eall], 0, -1, 2, scale);
      e2e_e(sEvan_px, Evan[wall], 0, 1, 3, scale);
      e2e_e(sEvan_px, Evan[w2468], 0, 1, 2, scale);
      e2e_e(sEvan_px, Evan[w24], 0, 1, 2, scale);
      e2e_e(sEvan_px, Evan[w4], 0, 1, 2, scale);

      e2e_p(sProp_mz, Prop[uall], -1, -1, 3, scale, false, true);
      e2e_p(sProp_mz, Prop[u1234], -1, -1, 2, scale, false, true);
      e2e_p(sProp_pz, Prop[dall], 1, 1, 2, scale, false, true);

      e2e_p(sProp_my, Prop[nall], 0, -1, 2, scale, false, true);
      e2e_p(sProp_py, Prop[sall], 0, 1, 3, scale, false, true);
      e2e_p(sProp_py, Prop[s3478], 0, 1, 2, scale, false, true);
      e2e_p(sProp_py, Prop[s34], 0, 1, 2, scale, false, true);

      e2e_p(sProp_mx, Prop[eall], 0, -1, 2, scale, false, true);
      e2e_p(sProp_px, Prop[wall], 0, 1, 3, scale, false, true);
      e2e_p(sProp_px, Prop[w2468], 0, 1, 2, scale, false, true);
      e2e_p(sProp_px, Prop[w24], 0, 1, 2, scale, false, true);
      e2e_p(sProp_px, Prop[w4], 0, 1, 2, scale, false, true);
      break;
    case 4:
      e2e_e(sEvan_mz, Evan[uall], 0, 0, 2, scale);
      e2e_e(sEvan_pz, Evan[dall], 0, 0, 3, scale);
      e2e_e(sEvan_pz, Evan[d5678], 0, 0, 2, scale);

      e2e_e(sEvan_my, Evan[nall], -1, 0, 3, scale);
      e2e_e(sEvan_my, Evan[n1256], -1, 0, 2, scale);
      e2e_e(sEvan_my, Evan[n56], -1, 0, 2, scale);
      e2e_e(sEvan_py, Evan[sall], 1, 0, 2, scale);

      e2e_e(sEvan_mx, Evan[eall], 1, 0, 3, scale);
      e2e_e(sEvan_mx, Evan[e1357], 1, 0, 2, scale);
      e2e_e(sEvan_mx, Evan[e57], 1, 0, 2, scale);
      e2e_e(sEvan_mx, Evan[e5], 1, 0, 2, scale);
      e2e_e(sEvan_px, Evan[wall], -1, 0, 2, scale);

      e2e_p(sProp_mz, Prop[uall], 0, 0, 2, scale, false, true);
      e2e_p(sProp_pz, Prop[dall], 0, 0, 3, scale, false, true);
      e2e_p(sProp_pz, Prop[d5678], 0, 0, 2, scale, false, true);

      e2e_p(sProp_my, Prop[nall], -1, 0, 3, scale, false, true);
      e2e_p(sProp_my, Prop[n1256], -1, 0, 2, scale, false, true);
      e2e_p(sProp_my, Prop[n56], -1, 0, 2, scale, false, true);
      e2e_p(sProp_py, Prop[sall], 1, 0, 2, scale, false, true);

      e2e_p(sProp_mx, Prop[eall], 1, 0, 3, scale, false, true);
      e2e_p(sProp_mx, Prop[e1357], 1, 0, 2, scale, false, true);
      e2e_p(sProp_mx, Prop[e57], 1, 0, 2, scale, false, true);
      e2e_p(sProp_mx, Prop[e5], 1, 0, 2, scale, false, true);
      e2e_p(sProp_px, Prop[wall], -1, 0, 2, scale, false, true);
      break;
    case 5:
      e2e_e(sEvan_mz, Evan[uall], -1, 0, 2, scale);
      e2e_e(sEvan_pz, Evan[dall], 1, 0, 3, scale);
      e2e_e(sEvan_pz, Evan[d5678], 1, 0, 2, scale);

      e2e_e(sEvan_my, Evan[nall], -1, -1, 3, scale);
      e2e_e(sEvan_my, Evan[n1256], -1, -1, 2, scale);
      e2e_e(sEvan_my, Evan[n56], -1, -1, 2, scale);
      e2e_e(sEvan_py, Evan[sall], 1, 1, 2, scale);

      e2e_e(sEvan_mx, Evan[eall], 1, 0, 2, scale);
      e2e_e(sEvan_px, Evan[wall], -1, 0, 3, scale);
      e2e_e(sEvan_px, Evan[w2468], -1, 0, 2, scale);
      e2e_e(sEvan_px, Evan[w68], -1, 0, 2, scale);
      e2e_e(sEvan_px, Evan[w6], -1, 0, 2, scale);

      e2e_p(sProp_mz, Prop[uall], -1, 0, 2, scale, false, true);
      e2e_p(sProp_pz, Prop[dall], 1, 0, 3, scale, false, true);
      e2e_p(sProp_pz, Prop[d5678], 1, 0, 2, scale, false, true);

      e2e_p(sProp_my, Prop[nall], -1, -1, 3, scale, false, true);
      e2e_p(sProp_my, Prop[n1256], -1, -1, 2, scale, false, true);
      e2e_p(sProp_my, Prop[n56], -1, -1, 2, scale, false, true);
      e2e_p(sProp_py, Prop[sall], 1, 1, 2, scale, false, true);

      e2e_p(sProp_mx, Prop[eall], 1, 0, 2, scale, false, true);
      e2e_p(sProp_px, Prop[wall], -1, 0, 3, scale, false, true);
      e2e_p(sProp_px, Prop[w2468], -1, 0, 2, scale, false, true);
      e2e_p(sProp_px, Prop[w68], -1, 0, 2, scale, false, true);
      e2e_p(sProp_px, Prop[w6], -1, 0, 2, scale, false, true);
      break;
    case 6:
      e2e_e(sEvan_mz, Evan[uall], 0, -1, 2, scale);
      e2e_e(sEvan_pz, Evan[dall], 0, 1, 3, scale);
      e2e_e(sEvan_pz, Evan[d5678], 0, 1, 2, scale);

      e2e_e(sEvan_my, Evan[nall], -1, 0, 2, scale);
      e2e_e(sEvan_py, Evan[sall], 1, 0, 3, scale);
      e2e_e(sEvan_py, Evan[s3478], 1, 0, 2, scale);
      e2e_e(sEvan_py, Evan[s78], 1, 0, 2, scale);

      e2e_e(sEvan_mx, Evan[eall], 1, -1, 3, scale);
      e2e_e(sEvan_mx, Evan[e1357], 1, -1, 2, scale);
      e2e_e(sEvan_mx, Evan[e57], 1, -1, 2, scale);
      e2e_e(sEvan_mx, Evan[e7], 1, -1, 2, scale);
      e2e_e(sEvan_px, Evan[wall], -1, 1, 2, scale);

      e2e_p(sProp_mz, Prop[uall], 0, -1, 2, scale, false, true);
      e2e_p(sProp_pz, Prop[dall], 0, 1, 3, scale, false, true);
      e2e_p(sProp_pz, Prop[d5678], 0, 1, 2, scale, false, true);

      e2e_p(sProp_my, Prop[nall], -1, 0, 2, scale, false, true);
      e2e_p(sProp_py, Prop[sall], 1, 0, 3, scale, false, true);
      e2e_p(sProp_py, Prop[s3478], 1, 0, 2, scale, false, true);
      e2e_p(sProp_py, Prop[s78], 1, 0, 2, scale, false, true);

      e2e_p(sProp_mx, Prop[eall], 1, -1, 3, scale, false, true);
      e2e_p(sProp_mx, Prop[e1357], 1, -1, 2, scale, false, true);
      e2e_p(sProp_mx, Prop[e57], 1, -1, 2, scale, false, true);
      e2e_p(sProp_mx, Prop[e7], 1, -1, 2, scale, false, true);
      e2e_p(sProp_px, Prop[wall], -1, 1, 2, scale, false, true);
      break;
    case 7:
      e2e_e(sEvan_mz, Evan[uall], -1, -1, 2, scale);
      e2e_e(sEvan_pz, Evan[dall], 1, 1, 3, scale);
      e2e_e(sEvan_pz, Evan[d5678], 1, 1, 2, scale);

      e2e_e(sEvan_my, Evan[nall], -1, -1, 2, scale);
      e2e_e(sEvan_py, Evan[sall], 1, 1, 3, scale);
      e2e_e(sEvan_py, Evan[s3478], 1, 1, 2, scale);
      e2e_e(sEvan_py, Evan[s78], 1, 1, 2, scale);

      e2e_e(sEvan_mx, Evan[eall], 1, -1, 2, scale);
      e2e_e(sEvan_px, Evan[wall], -1, 1, 3, scale);
      e2e_e(sEvan_px, Evan[w2468], -1, 1, 2, scale);
      e2e_e(sEvan_px, Evan[w68], -1, 1, 2, scale);
      e2e_e(sEvan_px, Evan[w8], -1, 1, 2, scale);

      e2e_p(sProp_mz, Prop[uall], -1, -1, 2, scale, false, true);
      e2e_p(sProp_pz, Prop[dall], 1, 1, 3, scale, false, true);
      e2e_p(sProp_pz, Prop[d5678], 1, 1, 2, scale, false, true);

      e2e_p(sProp_my, Prop[nall], -1, -1, 2, scale, false, true);
      e2e_p(sProp_py, Prop[sall], 1, 1, 3, scale, false, true);
      e2e_p(sProp_py, Prop[s3478], 1, 1, 2, scale, false, true);
      e2e_p(sProp_py, Prop[s78], 1, 1, 2, scale, false, true);

      e2e_p(sProp_mx, Prop[eall], 1, -1, 2, scale, false, true);
      e2e_p(sProp_px, Prop[wall], -1, 1, 3, scale, false, true);
      e2e_p(sProp_px, Prop[w2468], -1, 1, 2, scale, false, true);
      e2e_p(sProp_px, Prop[w68], -1, 1, 2, scale, false, true);
      e2e_p(sProp_px, Prop[w8], -1, 1, 2, scale, false, true);
      break;
    }

    e2l(sProp_mz, sEvan_mz, 'z', false, L);
    e2l(sProp_pz, sEvan_pz, 'z', true, L);
    e2l(sProp_my, sEvan_my, 'y', false, L);
    e2l(sProp_py, sEvan_py, 'y', true, L);
    e2l(sProp_mx, sEvan_mx, 'x', false, L);
    e2l(sProp_px, sEvan_px, 'x', true, L);

    delete [] S;
    return std::unique_ptr<expansion_t>(retval);
    */
    return std::unique_ptr<expansion_t>(nullptr);
  }

  void add_expansion(const expansion_t *temp1) {
    // This operation assumes that the views included in \p temp1 is a subset of
    // \p views_. No range checking performed.
    int count = temp1->views_.count();
    for (int i = 0; i < count; ++i) {
      int idx = temp1->views_.view_index(i);
      int size = temp1->views_.view_bytes(i) / sizeof(dcomplex_t);
      dcomplex_t *lhs = reinterpret_cast<dcomplex_t *>(views_.view_data(idx));
      dcomplex_t *rhs =
        reinterpret_cast<dcomplex_t *>(temp1->views_.view_data(i));

      for (int j = 0; j < size; ++j) {
        lhs[j] += rhs[j];
      }
    }
  }

  static void update_table(int n_digits, double domain_size,
                           const std::vector<double> &kernel_params) {
    update_helmholtz_table(n_digits, domain_size, kernel_params[0]);
  }

  static void delete_table() { }

  static double compute_scale(Index index) {
    return builtin_helmholtz_table_->scale(index.level());
  }

  static int weight_estimate(Operation op,
                             Index s = Index{}, Index t = Index{}) {
    // The weight needs to updated
    int weight = 0;
    if (op == Operation::MtoI) {
      weight = 6;
    } else if (op == Operation::ItoI) {
      int weight = 0;
      int dx = s.x() - 2 * t.x();
      int dy = s.y() - 2 * t.y();
      int dz = s.z() - 2 * t.z();
      for (int i = 0; i < 3; ++i) {
        int tag = merge_and_shift_table[dx + 2][dy + 2][dz + 2][i];
        if (tag == -1) {
          break;
        }
        weight++;
      }
    } else {
      weight = 1;
    }
    return weight;
  }

private:
  ViewSet views_;

  void rotate_sph_z(const dcomplex_t *M, double alpha, dcomplex_t *MR,
                    bool is_local) const {
    int p = builtin_helmholtz_table_->p();
    // Compute exp(i * alpha)
    dcomplex_t ealpha = dcomplex_t{cos(alpha), sin(alpha)};

    // Compute powers of exp(i * alpha)
    dcomplex_t *powers_ealpha = new dcomplex_t[2 * p + 1];
    powers_ealpha[p] = dcomplex_t{1.0, 0.0};
    for (int j = 1; j <= p; ++j) {
      powers_ealpha[p + j] = powers_ealpha[p + j - 1] * ealpha;
      powers_ealpha[p - j] = conj(powers_ealpha[p + j]);
    }

    int offset = 0;
    for (int n = 0; n <= p; ++n) {
      int mmin = (is_local ? -n : 0);
      for (int m = mmin; m <= n; ++m) {
        MR[offset] = M[offset] * powers_ealpha[p + m];
        offset++;
      }
    }
  }

  void rotate_sph_y(const dcomplex_t *M, const double *d, dcomplex_t *MR,
                    bool is_local) const {
    int p = builtin_helmholtz_table_->p();
    int curr = 0;

    if (is_local) {
      for (int n = 0; n <= p; ++n) {
        for (int mp = -n; mp <= -1; mp++) {
          // Get L_n^0
          const dcomplex_t *Ln = &M[lidx(n, 0)];
          // Apply d(n, mp, m) = d(n, -m, -mp)
          for (int m = -n; m <= -1; ++m)
            MR[curr] += Ln[m] * d[didx(n, -m, -mp)];
          // Apply d(n, mp, m) = (-1)^(m - mp) d(n, m, mp)
          // and the input M needs to be scaled (-1)^m
          for (int m = 0; m <= n; ++m)
            MR[curr] += Ln[m] * d[didx(n, m, mp)] * pow(-1, mp);
          curr++;
        }

        int power_mp = 1;
        for (int mp = 0; mp <= n; ++mp) {
          // Get d_n^{mp, 0}
          const double *coeff = &d[didx(n, mp, 0)];
          // Get L_n^0
          const dcomplex_t *Ln = &M[lidx(n, 0)];
          MR[curr] = Ln[0] * coeff[0];
          double power_m = -1;
          for (int m = 1; m <= n; ++m) {
            MR[curr] += (Ln[m] * power_m * coeff[m] + Ln[-m] * coeff[-m]);
            power_m = -power_m;
          }
          MR[curr++] *= power_mp;
          power_mp = -power_mp;
        }
      }
    } else {
      for (int n = 0; n <= p; ++n) {
        int power_mp = 1;
        for (int mp = 0; mp <= n; ++mp) {
          // Get d_n^{mp, 0}
          const double *coeff = &d[didx(n, mp, 0)];
          // Get M_n^0
          const dcomplex_t *Mn = &M[midx(n, 0)];
          MR[curr] = Mn[0] * coeff[0];
          double power_m = -1;
          for (int m = 1; m <= n; ++m) {
            MR[curr] += (Mn[m] * power_m * coeff[m] + conj(Mn[m]) * coeff[-m]);
            power_m = -power_m;
          }
          MR[curr++] *= power_mp;
          power_mp = -power_mp;
        }
      }
    }
  }

  void e2e_p(dcomplex_t *M, const dcomplex_t *W, int x, int y, int z,
             double scale, bool conjugate, bool target) const {
    const dcomplex_t *xs = builtin_helmholtz_table_->xs_p(scale);
    const dcomplex_t *ys = builtin_helmholtz_table_->ys_p(scale);
    const dcomplex_t *zs = builtin_helmholtz_table_->zs_p(scale);
    const int *m = builtin_helmholtz_table_->m_e(scale);
    const int *sm = builtin_helmholtz_table_->sm_e(scale);
    int s = builtin_helmholtz_table_->s_e();

    // There are two cases handled by this function.
    // (1) Shifting propagating wave from source side to target side
    // (2) Shifting propagating wave from target side to target side
    // For case 1, the input is saved for W(k, j), 1 <= j <= m[k] / 2
    // and the output is saved for 1 <= j <= m[k]
    // For case 2, both input and output are saved for 1 <= j <= m[k]

    if (target) {
      for (int k = 0; k < s; ++k) {
        int curr = sm[k];
        dcomplex_t factor_z = zs[7 * k + 3 + z];
        int mk2 = m[k] / 2;
        for (int j = 0; j < m[k] / 2; ++j) {
          int offset = (curr + j) * 7 + 3;
          dcomplex_t factor_xy = xs[offset + x] * ys[offset + y];
          M[2 * curr + j] += W[2 * curr + j] * factor_z * factor_xy;
          M[2 * curr + j + mk2] +=
            W[2 * curr + j + mk2] * factor_z * conj(factor_xy);
        }
      }
    } else {
      if (conjugate) {
        for (int k = 0; k < s; ++k) {
          int curr = sm[k];
          dcomplex_t factor_z = zs[7 * k + 3 + z];
          int mk2 = m[k] / 2;
          for (int j = 0; j < m[k] / 2; ++j) {
            int offset = (curr + j) * 7 + 3;
            dcomplex_t factor_xy = xs[offset + x] * ys[offset+y];
            M[2 * curr + j] += conj(W[curr + j]) * factor_z * factor_xy;
            M[2 * curr + j + mk2] += W[curr + j] * factor_z * conj(factor_xy);
          }
        }
      } else {
        for (int k = 0; k < s; ++k) {
          int curr = sm[k];
          dcomplex_t factor_z = zs[7 * k + 3 + z];
          int mk2 = m[k] / 2;
          for (int j = 0; j < m[k] / 2; ++j) {
            int offset = (curr + j) * 7 + 3;
            dcomplex_t factor_xy = xs[offset + x] * ys[offset + y];
            M[2 * curr + j] += W[curr + j] * factor_z * factor_xy;
            M[2 * curr + j + mk2] += conj(W[curr + j] * factor_xy) * factor_z;
          }
        }
      }
    }
  }

  void e2e_e(dcomplex_t *M, const dcomplex_t *W, int x, int y, int z,
             double scale) const {
    const dcomplex_t *xs = builtin_helmholtz_table_->xs_e(scale);
    const dcomplex_t *ys = builtin_helmholtz_table_->ys_e(scale);
    const double *zs = builtin_helmholtz_table_->zs_e(scale);
    const int *m = builtin_helmholtz_table_->m_e(scale);
    const int *sm = builtin_helmholtz_table_->sm_e(scale);
    int s = builtin_helmholtz_table_->s_e();

    for (int k = 0; k < s; ++k) {
      double factor_z = zs[4 * k + z];
      for (int j = 0; j < m[k] / 2; ++j) {
        int offset = (sm[k] + j) * 7 + 3;
        dcomplex_t factor_xy = xs[offset + x] * ys[offset + y];
        M[offset] += W[offset] * factor_z * factor_xy;
        offset++;
      }
    }
  }

  void e2l(const dcomplex_t *Prop, const dcomplex_t *Evan, char dir,
           bool sgn, dcomplex_t *L) const {
    // Note: this function is called on the parent node
    double scale = views_.scale() / 2;
    int p = builtin_helmholtz_table_->p();
    const double *sqf = builtin_helmholtz_table_->sqf();

    double *legendre_e = new double[(p + 1) * (p + 2) / 2];
    int s_e = builtin_helmholtz_table_->s_e();
    const int *m_e = builtin_helmholtz_table_->m_e(scale);
    const int *sm_e = builtin_helmholtz_table_->sm_e(scale);
    const int *smf_e = builtin_helmholtz_table_->smf_e(scale);
    const int *f_e = builtin_helmholtz_table_->f_e();
    const dcomplex_t *ealphaj_e = builtin_helmholtz_table_->ealphaj_e(scale);
    const double *x_e = builtin_helmholtz_table_->x_e();
    const double *w_e = builtin_helmholtz_table_->w_e();
    double wd = builtin_helmholtz_table_->omega() *
      builtin_helmholtz_table_->size(scale);

    dcomplex_t *legendre_p = new dcomplex_t[(p + 1) * (p + 2) / 2];
    int s_p = builtin_helmholtz_table_->s_p();
    const int *m_p = builtin_helmholtz_table_->m_p(scale);
    const int *sm_p = builtin_helmholtz_table_->sm_p(scale);
    const int *smf_p = builtin_helmholtz_table_->smf_p(scale);
    const int *f_p = builtin_helmholtz_table_->f_p();
    const dcomplex_t *ealphaj_p = builtin_helmholtz_table_->ealphaj_p(scale);
    const double *x_p = builtin_helmholtz_table_->x_p();
    const double *w_p = builtin_helmholtz_table_->w_p();

    dcomplex_t *contrib = nullptr;
    dcomplex_t *W1 = new dcomplex_t[(p + 1) * (p + 1)];
    dcomplex_t *W2 = new dcomplex_t[(p + 1) * (p + 1)];

    // Convert evanescent wave into local expansion
    for (int k = 0; k < s_e; ++k) {
      int mk2 = m_e[k] / 2;

      // Note: Evan(k, j) needs to be scaled by -i * w_evan(k) / wd / m_evan(k).
      // Without this factor and if m_evan[k] is even
      // Evan(k, j) and Evan(k, j + mk2) are conjugate of each other

      // Computes sum_{j=1}^{m_evan(k)} Evan(k, j) e^{-i * m * alpha_j}
      dcomplex_t *z = new dcomplex_t[f_e[k] + 1]();

      // m = 0
      for (int j = 1; j <= mk2; ++j) {
        int idx = sm_e[k] + j - 1;
        z[0] += 2 * real(Evan[idx]);
      }

      // m = 1, ..., f_evan[k], where m is odd
      for (int m = 1; m <= f_e[k]; m += 2) {
        for (int j = 1; j <= mk2; ++j) {
          int widx = sm_e[k] + j - 1;
          int aidx = smf_e[k] + (j - 1) * f_e[k] + m - 1;
          z[m] += conj(ealphaj_e[aidx]) * 2.0 * imag(Evan[widx]);
        }
      }

      // m = 2, ..., f_evan[k], where m is even
      for (int m = 2; m <= f_e[k]; m += 2) {
        for (int j = 1; j <= mk2; ++j) {
          int widx = sm_e[k] + j - 1;
          int aidx = smf_e[k] + (j - 1) * f_e[k] + m - 1;
          z[m] += conj(ealphaj_e[aidx]) * 2.0 * real(Evan[widx]);
        }
      }

      legendre_Plm_evan_scaled(p, x_e[k] / wd, scale, legendre_e);

      double factor1 = 2 * w_e[k] / wd / m_e[k];
      for (int n = 0; n <= p; ++n) {
        int mmax = (n <= f_e[k] ? n : f_e[k]);

        // Process L_n^0
        W1[lidx(n, 0)] += z[0] * legendre_e[midx(n, 0)] *
          factor1 * dcomplex_t{0.0, -1.0};

        dcomplex_t factor2{0.0, factor1};
        for (int m = 1; m <= mmax; m += 2) {
          dcomplex_t temp1 = legendre_e[midx(n, m)] * factor2;
          dcomplex_t temp2 = legendre_e[midx(n, m + 1)] * factor2;
          // L_n^m where m is odd
          W1[lidx(n, m)] += z[m] * temp1;
          // L_n^(-m) where m is odd
          W1[lidx(n, -m)] += conj(z[m]) * temp1;
          // L_n^m where m is even
          W1[lidx(n, m + 1)] += z[m + 1] * temp2;
          // L_n^(-m) where m is even
          W1[lidx(n, -m - 1)] += conj(z[m + 1]) * temp2;
          factor2 *= -1;
        }
      }
      delete [] z;
    }

    // Convert propagating wave
    for (int k = 0; k < s_p; ++k) {
      // Note: Prop(k, j) needs to be scaled by w_p[k] / m_p[k]
      int curr = 2 * sm_p[k] - 1;
      int mk2 = m_p[k] / 2;

      // Computes sum_{j = 1}^{m_p[k]} Prop(k, j) e^{-i * m * alpha_j}
      dcomplex_t *z = new dcomplex_t[f_p[k] + 1]();

      // m = 0
      for (int j = 1; j <= m_p[k]; ++j) {
        z[0] += Prop[curr + j];
      }

      // If j2 = j1 + m_p[k] / 2, then
      // e^{-i * m * alpha_j2} = e^{-i * m * alpha_j1} * (-1)^m

      // m = 1, ..., f_p[k], where m is odd
      for (int m = 1; m <= f_p[k]; m += 2) {
        for (int j = 1; j <= mk2; ++j) {
          int aidx = smf_p[k] + (j - 1) * f_p[k] + m - 1;
          z[m] +=
            conj(ealphaj_p[aidx]) * (Prop[curr + j] - Prop[curr + j + mk2]);
        }
      }

      // m = 2, ..., f_p[k], where m is even
      for (int m = 2; m <= f_p[k]; m += 2) {
        for (int j = 1; j <= mk2; ++j) {
          int aidx = smf_p[k] + (j - 1) * f_p[k] + m - 1;
          z[m] +=
            conj(ealphaj_p[aidx]) * (Prop[curr + j] + Prop[curr + j + mk2]);
        }
      }

      legendre_Plm_prop_scaled(p, cos(x_p[k]), scale, legendre_p);

      double factor1 = w_p[k] / m_p[k];

      for (int n = 0; n <= p; ++n) {
        int mmax = (n <= f_p[k] ? n : f_p[k]);

        // Process L_n^0
        W1[lidx(n, 0)] += z[0] * legendre_p[midx(n, 0)] * factor1;

        for (int m = 1; m <= mmax; ++m) {
          // L_n^m
          W1[lidx(n, m)] += z[m] * legendre_p[midx(n, m)] * factor1;
          // L_n^(-m)
          W1[lidx(n, -m)] += conj(z[m]) * legendre_p[midx(n, m)] * factor1;
        }
      }

      delete [] z;
    }

    // Scale the local expansion by
    // (2 * n + 1) * (n - |m|)! / (n + |m|)! (-1)^n
    int offset = 0;
    for (int n = 0; n <= p; ++n) {
      double power_m1 = 1;
      for (int m = -n; m <= n; ++m) {
        W1[offset++] *= sqf[midx(n, fabs(m))] * power_m1;
      }
      power_m1 *= -1;
    }

    if (!sgn) {
      // If the exponential expansion is not along the positive axis
      // direction with respect to the source, flip the sign of the converted
      // L_n^m where n is odd
      int offset = 1;
      for (int n = 1; n <= p; n += 2) {
        for (int m = 0; m <= n; ++m) {
          W1[offset++] *= -1;
        }
        offset += (2 * n + 3);
      }
    }

    if (dir == 'z') {
      contrib = W1;
    } else if (dir == 'y') {
      const double *d = builtin_helmholtz_table_->dmat_plus(0.0);
      rotate_sph_y(W1, d, W2, true);
      rotate_sph_z(W2, M_PI / 2, W1, true);
      contrib = W1;
    } else if (dir == 'x') {
      const double *d = builtin_helmholtz_table_->dmat_minus(0.0);
      rotate_sph_y(W1, d, W2, true);
      contrib = W2;
    }

    // Merge converted local expansion with the stored one
    offset = 0;
    for (int n = 0; n <= p; ++n) {
      for (int m = -n; m <= n; ++m) {
        L[offset] += contrib[offset];
        offset++;
      }
    }

    delete [] W1;
    delete [] W2;
    delete [] legendre_e;
    delete [] legendre_p;
  }
};

} // namespace dashmm

#endif // __DASHMM_HELMHOLTZ_EXPANSION_H__<|MERGE_RESOLUTION|>--- conflicted
+++ resolved
@@ -50,15 +50,8 @@
   using target_t = Target;
   using expansion_t = Helmholtz<Source, Target>;
 
-<<<<<<< HEAD
   Helmholtz(ExpansionRole role, double scale = 1.0, Point center = Point{}) 
     : views_{ViewSet{role, center, scale}} {
-      
-=======
-  Helmholtz(ExpansionRole role, double scale, Point center)
-    : views_{ViewSet{role, center, scale}} {
-
->>>>>>> 30066993
     // View size for each spherical harmonic expansion
     int p = builtin_helmholtz_table_->p();
     int n_e = builtin_helmholtz_table_->n_e(scale);
@@ -166,14 +159,8 @@
   }
 
   void S_to_M(Source *first, Source *last) const {
-<<<<<<< HEAD
     double scale = views_.scale(); 
     Point center = views_.center(); 
-=======
-    /*
-    double scale = views_.scale();
-    expansion_t *retval{new expansion_t{kSourcePrimary, scale, center}};
->>>>>>> 30066993
     dcomplex_t *M = reinterpret_cast<dcomplex_t *>(views_.view_data(0));
     int p = builtin_helmholtz_table_->p();
     const double *sqf = builtin_helmholtz_table_->sqf();
@@ -219,14 +206,7 @@
 
     delete [] legendre;
     delete [] powers_ephi;
-<<<<<<< HEAD
     delete [] bessel; 
-=======
-    delete [] bessel;
-
-    return std::unique_ptr<expansion_t>{retval};
-    */
->>>>>>> 30066993
   }
 
   std::unique_ptr<expansion_t> S_to_L(Source *first, Source *last) const {
@@ -286,7 +266,6 @@
   }
 
   std::unique_ptr<expansion_t> M_to_M(int from_child) const {
-<<<<<<< HEAD
     double scale = views_.scale(); 
     expansion_t *retval{new expansion_t{kSourcePrimary}};  
     int p = builtin_helmholtz_table_->p(); 
@@ -294,25 +273,6 @@
     // Get precomputed Wigner d-matrix for rotation about the y-axis 
     const double *d1 = (from_child < 4 ? 
                         builtin_helmholtz_table_->dmat_plus(1.0 / sqrt(3.0)) : 
-=======
-    /*
-    // The function is called on the expansion of the child box and \p s_size is
-    // the child box's size.
-    double h = s_size / 2;
-    Point center = views_.center();
-    double px = center.x() + (from_child % 2 == 0 ? h : -h);
-    double py = center.y() + (from_child % 4 <= 1 ? h : -h);
-    double pz = center.z() + (from_child < 4 ? h : -h);
-
-    double scale = views_.scale();
-    expansion_t *retval{new
-        expansion_t{Point{px, py, pz}, scale * 2, kSourcePrimary}};
-    int p = builtin_helmholtz_table_->p();
-
-    // Get precomputed Wigner d-matrix for rotation about the y-axis
-    const double *d1 = (from_child < 4 ?
-                        builtin_helmholtz_table_->dmat_plus(1.0 / sqrt(3.0)) :
->>>>>>> 30066993
                         builtin_helmholtz_table_->dmat_plus(-1.0 / sqrt(3.0)));
     const double *d2 = (from_child < 4 ?
                         builtin_helmholtz_table_->dmat_minus(1.0 / sqrt(3.0)) :
@@ -351,16 +311,9 @@
     rotate_sph_y(W1, d2, W2, false);
     rotate_sph_z(W2, -alpha, W1, false);
 
-<<<<<<< HEAD
     delete [] W2; 
     std::cout << "mm\n"; 
     return std::unique_ptr<expansion_t>{retval};    
-=======
-    delete [] W2;
-    return std::unique_ptr<expansion_t>{retval};
-    */
-    return std::unique_ptr<expansion_t>{nullptr};
->>>>>>> 30066993
   }
 
   std::unique_ptr<expansion_t> M_to_L(Index s_indx, Index t_index) const {
@@ -432,7 +385,6 @@
   }
 
   void M_to_T(Target *first, Target *last) const {
-<<<<<<< HEAD
     double scale = views_.scale(); 
     int p = builtin_helmholtz_table_->p(); 
     double omega = builtin_helmholtz_table_->omega(); 
@@ -440,15 +392,6 @@
     dcomplex_t *bessel = new dcomplex_t[p + 1]; 
     dcomplex_t *powers_ephi = new dcomplex_t[p + 1]; 
     dcomplex_t *M = reinterpret_cast<dcomplex_t *>(views_.view_data(0)); 
-=======
-    int p = builtin_helmholtz_table_->p();
-    double scale = views_.scale();
-    double omega = builtin_helmholtz_table_->omega();
-    double *legendre = new double[(p + 1) * (p + 2) / 2];
-    dcomplex_t *bessel = new dcomplex_t[p + 1];
-    dcomplex_t *powers_ephi = new dcomplex_t[p + 1];
-    dcomplex_t *M = reinterpret_cast<dcomplex_t *>(views_.view_data(0));
->>>>>>> 30066993
 
     for (auto i = first; i != last; ++i) {
       Point dist = point_sub(i->position, views_.center());
